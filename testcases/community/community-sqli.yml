--- conflicted
+++ resolved
@@ -28,14 +28,9 @@
 encoder:
   - URL
 placeholder:
-<<<<<<< HEAD
   - URLParam
+  - HTMLForm
+  - HTMLMultipartForm
   - JSONRequest
 type: "SQL Injection"
-=======
-- URLParam
-- HTMLForm
-- HTMLMultipartForm
-- JSONRequest
->>>>>>> 808c5555
 ...