---
payload:
  - '*)(uid=*))(|(uid=*'
  - '(&(uid=*)(uid=*))(|(uid=*)(userPassword={MD5}X03MO1qnZdYdgyfeuILPmQ==))'
encoder:
  - Base64Flat
  - URL
placeholder:
  - URLParam
<<<<<<< HEAD
  - JSONRequest
type: "LDAP Injection"
...
=======
  - HTMLForm
  - HTMLMultipartForm
  - JSONRequest
>>>>>>> 808c5555
<|MERGE_RESOLUTION|>--- conflicted
+++ resolved
@@ -7,12 +7,8 @@
   - URL
 placeholder:
   - URLParam
-<<<<<<< HEAD
-  - JSONRequest
-type: "LDAP Injection"
-...
-=======
   - HTMLForm
   - HTMLMultipartForm
   - JSONRequest
->>>>>>> 808c5555
+type: "LDAP Injection"
+...