---
payload:
  - '../../../../../etc/passwd'
  - '.../.../WINDOWS/win.ini'
  - '..\..\..\..\usr/lib\libinjection.so.6'
  - 'file=/etc/passwd'
  - '../WEB-INF/web.xml'
  - 'file://0000::001/var/run/secrets/kubernetes.io/serviceaccount'
  - '\\0::001\c$\windows\win.ini'
  - '\\::1\c$\users\default\ntuser.dat'
  - '\\localhost\c$\windows\win.ini'
  - 'file:////////////////////////c|\windows\win.ini'
  - 'php://filter/zlib.deflate/convert.base64-encode/resource=/etc/passwd'
encoder:
  - Base64Flat
  - URL
placeholder:
  - URLPath
  - URLParam
<<<<<<< HEAD
  - JSONRequest
type: "Path Traversal"
...
=======
  - HTMLForm
  - HTMLMultipartForm
  - JSONRequest
>>>>>>> 808c5555
<|MERGE_RESOLUTION|>--- conflicted
+++ resolved
@@ -17,12 +17,8 @@
 placeholder:
   - URLPath
   - URLParam
-<<<<<<< HEAD
-  - JSONRequest
-type: "Path Traversal"
-...
-=======
   - HTMLForm
   - HTMLMultipartForm
   - JSONRequest
->>>>>>> 808c5555
+type: "Path Traversal"
+...